--- conflicted
+++ resolved
@@ -161,8 +161,8 @@
                 errors.extend(p_errors)
                 num_payloads += 1
             scan_queue = next_scan_queue
-<<<<<<< HEAD
-        response = StoqResponse(datetime.now(), scan_results, request_meta, errors)
+
+        response = StoqResponse(datetime.now().isoformat(), scan_results, request_meta, errors)
 
         for plugin_name, decorator in self._loaded_decorator_plugins.items():
             try:
@@ -180,9 +180,6 @@
             if decorator_response.errors is not None:
                 response.errors.extend(decorator_response.errors)
 
-=======
-        response = StoqResponse(datetime.now().isoformat(), scan_results, request_meta, errors)
->>>>>>> 12a4ed00
         for connector in self._loaded_connector_plugins:
             connector.save(response)
         return response
