#!/usr/bin/env python3

from typing import Dict, List, Optional

import stoq.helpers as helpers


class PayloadMeta():
    def __init__(self,
                 filename: Optional[bytes] = None,
                 should_archive: bool = True,
                 extra_data: Optional[Dict] = None) -> None:
        self.filename = filename
        self.should_archive = should_archive
        self.extra_data = {} if extra_data is None else extra_data


class Payload():
    def __init__(self,
                 content: bytes,
                 payload_meta: Optional[PayloadMeta] = None,
                 extracted_by: Optional[str] = None,
                 extracted_from: Optional[int] = None) -> None:
        self.content = content
        self.payload_meta = PayloadMeta() if payload_meta is None else payload_meta
        self.extracted_by = extracted_by
        self.extracted_from = extracted_from


class RequestMeta():
    def __init__(self,
                 archive_payloads: bool = True,
                 source: Optional[str] = None,
                 extra_data: Optional[Dict] = None) -> None:
        self.archive_payloads = archive_payloads
        self.source = source
        self.extra_data = {} if extra_data is None else extra_data


class PayloadResults():
    def __init__(self,
                 payload_id: str,
                 md5: str,
                 sha1: str,
                 sha256: str,
                 sha512: str,
                 size: int,
                 payload_meta: Optional[PayloadMeta] = None,
                 extracted_from: Optional[int] = None,
                 extracted_by: Optional[str] = None,
                 workers: Optional[Dict[str, Dict]] = None,
                 archivers: Optional[Dict[str, Dict]] = None,
                 decorators: Optional[Dict[str, Dict]] = None,
                 dispatched_to: List[str] = None) -> None:
        self.payload_id = payload_id
        self.md5 = md5
        self.sha1 = sha1
        self.sha256 = sha256
        self.sha512 = sha512
        self.size = size
        self.payload_meta = payload_meta
        self.extracted_from = extracted_from  # payload_id of parent payload
        self.extracted_by = extracted_by
        self.workers = {} if workers is None else workers
        self.archivers = {} if archivers is None else archivers
        self.dispatched_to = [] if dispatched_to is None else dispatched_to

    @classmethod
    def from_payload(cls, payload: Payload,
                     payload_id: int) -> 'PayloadResults':
        md5 = helpers.get_md5(payload.content)
        sha1 = helpers.get_sha1(payload.content)
        sha256 = helpers.get_sha256(payload.content)
        sha512 = helpers.get_sha512(payload.content)
        size = len(payload.content)
        return cls(payload_id, md5, sha1, sha256, sha512, size,
                   payload.payload_meta, payload.extracted_from,
                   payload.extracted_by)


class StoqResponse():
    def __init__(self,
                 time: str,
                 results: List[PayloadResults],
                 request_meta: RequestMeta,
                 errors: List[str],
                 decorators: Optional[Dict[str, Dict]] = None,
                 ) -> None:
        self.time = time
        self.results = results
        self.request_meta = request_meta
        self.errors = errors
        self.decorators = {} if decorators is None else decorators


class ExtractedPayload():
    def __init__(self,
                 content: bytes,
                 payload_meta: Optional[PayloadMeta] = None) -> None:
        self.content = content
        self.payload_meta = PayloadMeta() if payload_meta is None else payload_meta


class WorkerResponse():
    def __init__(self,
                 results: Optional[Dict] = None,
                 extracted: List[ExtractedPayload] = None,
                 errors: List[str] = None) -> None:
        self.results = results
        self.extracted = [] if extracted is None else extracted
        self.errors = [] if errors is None else errors


class ArchiverResponse():
    def __init__(self,
                 results: Optional[Dict] = None,
                 errors: List[str] = None) -> None:
        self.results = results
        self.errors = [] if errors is None else errors


<<<<<<< HEAD
class DispatcherResponse():
    def __init__(self,
                 plugin: str,
                 save: Optional[bool] = None,
                 meta: Optional[Dict] = None,
                 errors: List[str] = None) -> None:
        self.plugin = plugin
        self.save = True if save is None else save
        self.meta = {} if meta is None else meta
=======
class DecoratorResponse():
    def __init__(self,
                 results: Optional[Dict] = None,
                 errors: List[str] = None) -> None:
        self.results = results
>>>>>>> 2ef5c2ca
        self.errors = [] if errors is None else errors<|MERGE_RESOLUTION|>--- conflicted
+++ resolved
@@ -119,7 +119,6 @@
         self.errors = [] if errors is None else errors
 
 
-<<<<<<< HEAD
 class DispatcherResponse():
     def __init__(self,
                  plugin: str,
@@ -129,11 +128,12 @@
         self.plugin = plugin
         self.save = True if save is None else save
         self.meta = {} if meta is None else meta
-=======
+        self.errors = [] if errors is None else errors
+
+        
 class DecoratorResponse():
     def __init__(self,
                  results: Optional[Dict] = None,
                  errors: List[str] = None) -> None:
         self.results = results
->>>>>>> 2ef5c2ca
         self.errors = [] if errors is None else errors