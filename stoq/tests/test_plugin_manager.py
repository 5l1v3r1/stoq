#!/usr/bin/env python3

#   Copyright 2014-2018 PUNCH Cyber Analytics Group
#
#   Licensed under the Apache License, Version 2.0 (the "License");
#   you may not use this file except in compliance with the License.
#   You may obtain a copy of the License at
#
#       http://www.apache.org/licenses/LICENSE-2.0
#
#   Unless required by applicable law or agreed to in writing, software
#   distributed under the License is distributed on an "AS IS" BASIS,
#   WITHOUT WARRANTIES OR CONDITIONS OF ANY KIND, either express or implied.
#   See the License for the specific language governing permissions and
#   limitations under the License.


import logging
from typing import Optional
import unittest


from stoq import StoqException
from stoq.data_classes import Payload, WorkerResponse, RequestMeta
from stoq.plugin_manager import StoqPluginManager
from stoq.plugins import WorkerPlugin
import stoq.tests.utils as utils


class TestPluginManager(unittest.TestCase):
    DUMMY_PLUGINS = [
        'dummy_archiver',
        'dummy_connector',
        'dummy_provider',
        'dummy_worker',
        'dummy_decorator',
    ]

<<<<<<< HEAD
    def setUp(self) -> None:
=======
    def setUp(self):
>>>>>>> 5fa64fce
        logging.disable(logging.CRITICAL)

    def tearDown(self) -> None:
        logging.disable(logging.NOTSET)

    def test_no_plugins(self):
        pm = StoqPluginManager([])
        self.assertEqual(len(pm.list_plugins()), 0)

    def test_collect_plugins(self):
        pm = StoqPluginManager([utils.get_plugins_dir()])
        collected_plugins = pm.list_plugins()
        for name in self.DUMMY_PLUGINS:
            self.assertIn(name, collected_plugins)

    def test_multiple_dirs(self):
        pm = StoqPluginManager([utils.get_plugins_dir(), utils.get_plugins2_dir()])
        collected_plugins = pm.list_plugins()
        for name in self.DUMMY_PLUGINS + ['dummy_worker2']:
            self.assertIn(name, collected_plugins)

    def test_collect_one_invalid_dir(self):
        # Verify that the invalid directory doesn't cause an exception
        pm = StoqPluginManager([utils.get_plugins_dir(), '/no/way/this/exists'])
        self.assertGreater(len(pm.list_plugins()), 0)

    def test_collect_invalid_config(self):
        pm = StoqPluginManager([utils.get_invalid_plugins_dir()])
        collected_plugins = pm.list_plugins()
        self.assertNotIn('missing_module', collected_plugins)
        self.assertNotIn('invalid_config', collected_plugins)

    def test_load_plugin(self):
        pm = StoqPluginManager([utils.get_plugins_dir()])
        for name in self.DUMMY_PLUGINS:
            pm.load_plugin(name)

    def test_load_non_plugin(self):
        pm = StoqPluginManager([utils.get_invalid_plugins_dir()])
        collected_plugins = pm.list_plugins()
        # The plugin should be collected even though it is invalid at load time
        self.assertIn('missing_plugin', collected_plugins)
        with self.assertRaises(StoqException):
            pm.load_plugin('missing_plugin')

    def test_no_reload(self):
        pm = StoqPluginManager([utils.get_plugins_dir()])
        worker = pm.load_plugin('dummy_worker')
        self.assertIsNotNone(worker)
        worker2 = pm.load_plugin('dummy_worker')
        self.assertIs(worker, worker2)  # Same object

    def test_plugin_config(self):
        pm = StoqPluginManager([utils.get_plugins_dir()])
        plugin = pm.load_plugin('configurable_worker')
        self.assertEqual(plugin.get_important_option(), 'cybercybercyber')

    def test_plugin_opts(self):
        pm = StoqPluginManager(
            [utils.get_plugins_dir()],
            {'configurable_worker': {'crazy_runtime_option': 16}},
        )
        plugin = pm.load_plugin('configurable_worker')
        self.assertEqual(plugin.get_crazy_runtime_option(), 16)

    def test_min_stoq_version(self):
        pm = StoqPluginManager([utils.get_invalid_plugins_dir()])
        # We have to override the fact that all log calls are disabled in setUp()
        # for the calls here to actually go through
        logging.disable(logging.NOTSET)
        with self.assertLogs(level='WARNING'):
            plugin = pm.load_plugin('incompatible_min_stoq_version')
        self.assertIsNotNone(plugin)


class ExampleExternalPlugin(WorkerPlugin):
    # Intentionally override this method to not require the config argument
    def __init__(self):
        pass

    def scan(
        self, payload: Payload, request_meta: RequestMeta, *args
    ) -> Optional[WorkerResponse]:
        pass


class NoParentClassPlugin:
<<<<<<< HEAD
    def scan(
        self, payload: Payload, request_meta: RequestMeta, *args
    ) -> Optional[WorkerResponse]:
=======
    def scan(self, payload: Payload, *args) -> Optional[WorkerResponse]:
>>>>>>> 5fa64fce
        pass<|MERGE_RESOLUTION|>--- conflicted
+++ resolved
@@ -36,11 +36,7 @@
         'dummy_decorator',
     ]
 
-<<<<<<< HEAD
     def setUp(self) -> None:
-=======
-    def setUp(self):
->>>>>>> 5fa64fce
         logging.disable(logging.CRITICAL)
 
     def tearDown(self) -> None:
@@ -128,11 +124,7 @@
 
 
 class NoParentClassPlugin:
-<<<<<<< HEAD
     def scan(
         self, payload: Payload, request_meta: RequestMeta, *args
     ) -> Optional[WorkerResponse]:
-=======
-    def scan(self, payload: Payload, *args) -> Optional[WorkerResponse]:
->>>>>>> 5fa64fce
         pass