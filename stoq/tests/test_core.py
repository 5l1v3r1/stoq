#!/usr/bin/env python3

#   Copyright 2014-2017 PUNCH Cyber Analytics Group
#
#   Licensed under the Apache License, Version 2.0 (the "License");
#   you may not use this file except in compliance with the License.
#   You may obtain a copy of the License at
#
#       http://www.apache.org/licenses/LICENSE-2.0
#
#   Unless required by applicable law or agreed to in writing, software
#   distributed under the License is distributed on an "AS IS" BASIS,
#   WITHOUT WARRANTIES OR CONDITIONS OF ANY KIND, either express or implied.
#   See the License for the specific language governing permissions and
#   limitations under the License.

import logging
import tempfile
import unittest
from unittest.mock import create_autospec, Mock

from stoq import PayloadMeta, RequestMeta, Stoq, StoqException
import stoq.tests.utils as utils


class TestCore(unittest.TestCase):
    def setUp(self):
        logging.disable(logging.CRITICAL)
        self.generic_content = b'The quick brown fox'

    def tearDown(self):
        logging.disable(logging.NOTSET)

    def test_no_base_dir(self):
        # Verify that this doesn't throw an exception. Explicitly set log_dir
        # to none since we don't want to create logs in a random location and
        # shouldn't use a config file in this test.
        s = Stoq(log_dir=None)
        self.assertEqual(len(s.list_plugins()), 0)

    def test_config_from_base_dir(self):
        s = Stoq(base_dir=utils.get_data_dir())
        self.assertEqual(s.max_queue, 919)

    def test_file_log(self):
        with tempfile.TemporaryDirectory() as log_dir:
            # This verifies that the file handler logging doesn't throw an
            # exception, but we can't assert anything about contents because
            # we explcitly don't want to log things (to stdout) during tests
            Stoq(log_dir=log_dir)

    def test_initial_plugins(self):
        s = Stoq(
            base_dir=utils.get_data_dir(),
            providers=['dummy_provider'],
            archivers=['dummy_archiver'],
            connectors=['dummy_connector'],
            decorators=['dummy_decorator'],
            dispatchers=['dummy_dispatcher'])
        self.assertEqual(len(s._loaded_provider_plugins), 1)
        self.assertEqual(len(s._loaded_archiver_plugins), 1)
        self.assertEqual(len(s._loaded_connector_plugins), 1)
        self.assertEqual(len(s._loaded_decorator_plugins), 1)
        self.assertEqual(len(s._loaded_dispatcher_plugins), 1)

    ############ 'SCAN' TESTS ############

    def test_scan(self):
        s = Stoq(base_dir=utils.get_data_dir())
        response = s.scan(self.generic_content)
        self.assertEqual(len(response.results), 1)
        self.assertEqual(response.results[0].md5,
                         'a2004f37730b9445670a738fa0fc9ee5')

    def test_always_dispatch(self):
        s = Stoq(
            base_dir=utils.get_data_dir(), always_dispatch=['simple_worker'])
        self.assertEqual(len(s._loaded_worker_plugins), 1)
        response = s.scan(self.generic_content)
        self.assertIn('simple_worker', response.results[0].plugins['workers'])
        self.assertIn('simple_worker', response.results[1].plugins['workers'])

    def test_start_dispatch(self):
        s = Stoq(base_dir=utils.get_data_dir())
        response = s.scan(
            self.generic_content, add_start_dispatch=['extract_random'])
        self.assertIn('extract_random', response.results[0].plugins['workers'])
        self.assertNotIn('extract_random', response.results[1].plugins['workers'])

    def test_dispatch(self):
        s = Stoq(
            base_dir=utils.get_data_dir(),
            dispatchers=['simple_dispatcher'])
        dummy_worker = s.load_plugin('dummy_worker')
        dummy_worker.scan = create_autospec(
            dummy_worker.scan, return_value=None)
        response = s.scan(self.generic_content)
<<<<<<< HEAD
        self.assertEqual(len(dummy_worker.scan.call_args[0]), 2)
        self.assertEqual(
            dummy_worker.scan.call_args[0][0].dispatch_meta['simple_dispatcher']['dummy_worker']['rule0'],
            'dummy_worker')
        self.assertIn('dummy_worker', response.results[0].dispatched_to)
=======
        # call_args returns a tuple, the first element of which are the ordered
        # args that the mock was called with. We expect that the 'always_dummy'
        # rule will be passed to the plugin but the 'always_nothing' rule won't
        self.assertEqual(len(dummy_worker.scan.call_args[0][1]), 1)
        self.assertEqual(dummy_worker.scan.call_args[0][1]['rule0'],
                         'dummy_worker')
        self.assertIn('dummy_worker', response.results[0].plugins['workers'])
>>>>>>> 045830a3

    def test_dispatch_multiple_rules(self):
        s = Stoq(
            base_dir=utils.get_data_dir(),
            dispatchers=['simple_dispatcher'])
        s._loaded_dispatcher_plugins['simple_dispatcher'].WORKERS = ['simple_worker']
        s._loaded_dispatcher_plugins['simple_dispatcher'].RULE_COUNT = 2
        simple_worker = s.load_plugin('simple_worker')
        simple_worker.scan = create_autospec(
            simple_worker.scan, return_value=None)
        s.scan(self.generic_content)
        self.assertEqual(simple_worker.scan.call_count, 2)
        self.assertEqual(len(simple_worker.scan.call_args[0]), 2)

    def test_dispatch_multiple_plugins(self):
        multi_plugin_content = b'multi-plugin-content'
        s = Stoq(
            base_dir=utils.get_data_dir(),
            dispatchers=['simple_dispatcher'])
        s._loaded_dispatcher_plugins['simple_dispatcher'].WORKERS = ['simple_worker', 'dummy_worker']
        simple_worker = s.load_plugin('simple_worker')
        simple_worker.scan = create_autospec(
            simple_worker.scan, return_value=None)
        dummy_worker = s.load_plugin('dummy_worker')
        dummy_worker.scan = create_autospec(
            dummy_worker.scan, return_value=None)
        s.scan(multi_plugin_content)
        simple_worker.scan.assert_called_once()
        self.assertEqual(len(simple_worker.scan.call_args[0]), 2)
        dummy_worker.scan.assert_called_once()
        self.assertEqual(len(dummy_worker.scan.call_args[0]), 2)

    def test_dispatch_multiple_plugins2(self):
        again_multi_plugin_content = b'again-multi-plugin-space-content'
        s = Stoq(
            base_dir=utils.get_data_dir(),
            dispatchers=['simple_dispatcher'])
        s._loaded_dispatcher_plugins['simple_dispatcher'].WORKERS = ['simple_worker', 'dummy_worker']
        simple_worker = s.load_plugin('simple_worker')
        simple_worker.scan = create_autospec(
            simple_worker.scan, return_value=None)
        dummy_worker = s.load_plugin('dummy_worker')
        dummy_worker.scan = create_autospec(
            dummy_worker.scan, return_value=None)
        s.scan(again_multi_plugin_content)
        simple_worker.scan.assert_called_once()
        self.assertEqual(len(simple_worker.scan.call_args[0]), 2)
        dummy_worker.scan.assert_called_once()
        self.assertEqual(len(dummy_worker.scan.call_args[0]), 2)

    def test_dispatch_nonexistent_plugin(self):
        s = Stoq(base_dir=utils.get_data_dir())
        response = s.scan(
            self.generic_content,
            add_start_dispatch=['this_plugin_doesnt_exist'])
        self.assertIn('this_plugin_doesnt_exist', response.results[0].plugins['workers'])
        self.assertEqual(len(response.errors), 1)

    def test_archive(self):
        s = Stoq(base_dir=utils.get_data_dir(), archivers=['dummy_archiver'])
        dummy_archiver = s.load_plugin('dummy_archiver')
        dummy_archiver.archive = create_autospec(
            dummy_archiver.archive, return_value=None)
        response = s.scan(
            self.generic_content,
            request_meta=RequestMeta(archive_payloads=True))
        dummy_archiver.archive.assert_called_once()
        self.assertIn('dummy_archiver', response.results[0].plugins['archivers'])

    def test_dont_archive_request(self):
        s = Stoq(base_dir=utils.get_data_dir(), archivers=['dummy_archiver'])
        dummy_archiver = s.load_plugin('dummy_archiver')
        dummy_archiver.archive = Mock(return_value=None)
        response = s.scan(
            self.generic_content,
            add_start_dispatch=['extract_random'],
            request_meta=RequestMeta(archive_payloads=False))
        dummy_archiver.archive.assert_not_called()
        self.assertNotIn('dummy_archiver', response.results[0].plugins['archivers'])
        self.assertNotIn('dummy_archiver', response.results[1].plugins['archivers'])

    def test_dont_archive_payload(self):
        s = Stoq(base_dir=utils.get_data_dir(), archivers=['dummy_archiver'])
        dummy_archiver = s.load_plugin('dummy_archiver')
        dummy_archiver.archive = create_autospec(
            dummy_archiver.archive, return_value=None)
        response = s.scan(
            self.generic_content,
            payload_meta=PayloadMeta(should_archive=False),
            add_start_dispatch=['extract_random'],
            request_meta=RequestMeta(archive_payloads=True))
        dummy_archiver.archive.assert_called_once()
        self.assertNotIn('dummy_archiver', response.results[0].plugins['archivers'])
        self.assertIn('dummy_archiver', response.results[1].plugins['archivers'])

    def test_dont_archive_yara(self):
        s = Stoq(base_dir=utils.get_data_dir(), archivers=['dummy_archiver'])
        response = s.scan(
            self.generic_content,
            request_meta=RequestMeta(archive_payloads=True))
        # The yara rule 'similar_simple_rule' should set save = False
        self.assertNotIn('dummy_archiver', response.results[0].archivers)

    def test_worker_in_results(self):
        s = Stoq(base_dir=utils.get_data_dir())
        response = s.scan(
            self.generic_content, add_start_dispatch=['simple_worker'])
        self.assertIn('simple_worker', response.results[0].workers)
        self.assertIn('valuable_insight',
                      response.results[0].workers['simple_worker'])

    def test_worker_not_in_results(self):
        s = Stoq(base_dir=utils.get_data_dir())
        response = s.scan(
            self.generic_content, add_start_dispatch=['dummy_worker'])
        self.assertNotIn('dummy_worker', response.results[0].workers)

    def test_archiver_in_results(self):
        s = Stoq(base_dir=utils.get_data_dir(), archivers=['simple_archiver'])
        response = s.scan(
            self.generic_content,
            request_meta=RequestMeta(archive_payloads=True))
        self.assertIn('simple_archiver', response.results[0].archivers)
        self.assertIn('file_save_id',
                      response.results[0].archivers['simple_archiver'])

    def test_archiver_not_in_results(self):
        s = Stoq(base_dir=utils.get_data_dir(), archivers=['dummy_archiver'])
        response = s.scan(
            self.generic_content,
            request_meta=RequestMeta(archive_payloads=True))
        self.assertNotIn('dummy_archiver', response.results[0].archivers)

    def test_worker_exception(self):
        s = Stoq(base_dir=utils.get_data_dir())
        simple_worker = s.load_plugin('simple_worker')
        simple_worker.RAISE_EXCEPTION = True
        response = s.scan(
            self.generic_content, add_start_dispatch=['simple_worker'])
        self.assertIn('simple_worker', response.results[0].plugins['workers'])
        self.assertEqual(len(response.errors), 1)
        self.assertIn('Test exception', response.errors[0])

    def test_worker_errors(self):
        s = Stoq(base_dir=utils.get_data_dir())
        simple_worker = s.load_plugin('simple_worker')
        simple_worker.RETURN_ERRORS = True
        response = s.scan(
            self.generic_content, add_start_dispatch=['simple_worker'])
        self.assertIn('simple_worker', response.results[0].plugins['workers'])
        self.assertIn('simple_worker', response.results[0].workers)
        self.assertEqual(len(response.errors), 1)
        self.assertIn('Test error', response.errors[0])

    def test_archiver_exception(self):
        s = Stoq(base_dir=utils.get_data_dir(), archivers=['simple_archiver'])
        simple_archiver = s.load_plugin('simple_archiver')
        simple_archiver.RAISE_EXCEPTION = True
        response = s.scan(self.generic_content)
        self.assertIn('simple_archiver', response.results[0].plugins['archivers'])
        self.assertEqual(len(response.errors), 1)
        self.assertIn('Test exception', response.errors[0])

    def test_archiver_errors(self):
        s = Stoq(base_dir=utils.get_data_dir(), archivers=['simple_archiver'])
        simple_archiver = s.load_plugin('simple_archiver')
        simple_archiver.RETURN_ERRORS = True
        response = s.scan(self.generic_content)
        self.assertIn('simple_archiver', response.results[0].plugins['archivers'])
        self.assertIn('simple_archiver', response.results[0].archivers)
        self.assertEqual(len(response.errors), 1)
        self.assertIn('Test error', response.errors[0])

    def test_max_recursion(self):
        max_rec_depth = 4  # defined in stoq.cfg
        s = Stoq(
            base_dir=utils.get_data_dir(), always_dispatch=['extract_random'])
        response = s.scan(self.generic_content)
        self.assertEqual(len(response.results), max_rec_depth + 1)

    def test_dedup(self):
        # The simple_worker plugin always extracts the same payload
        s = Stoq(
            base_dir=utils.get_data_dir(), always_dispatch=['simple_worker'])
        response = s.scan(self.generic_content)
        self.assertEqual(len(response.results), 2)

    def test_connector(self):
        s = Stoq(base_dir=utils.get_data_dir(), connectors=['dummy_connector'])
        dummy_connector = s.load_plugin('dummy_connector')
        dummy_connector.save = create_autospec(dummy_connector.save)
        s.scan(self.generic_content)
        dummy_connector.save.assert_called_once()

    def test_connector_exception(self):
        s = Stoq(base_dir=utils.get_data_dir(), connectors=['dummy_connector'])
        dummy_connector = s.load_plugin('dummy_connector')
        dummy_connector.save = create_autospec(
            dummy_connector.save,
            side_effect=RuntimeError('Unexpected exception'))
        with self.assertRaises(Exception):
            s.scan(self.generic_content)

    def test_decorator(self):
        s = Stoq(base_dir=utils.get_data_dir(), decorators=['simple_decorator'])
        _ = s.load_plugin('simple_decorator')
        response = s.scan(self.generic_content)
        self.assertIn('simple_decorator', response.decorators)
        self.assertIn('simple_decoration', response.decorators['simple_decorator'])

    def test_decorator_errors(self):
        s = Stoq(base_dir=utils.get_data_dir(), decorators=['simple_decorator'])
        simple_decorator = s.load_plugin('simple_decorator')
        simple_decorator.RETURN_ERRORS = True
        response = s.scan(self.generic_content)
        self.assertIn('simple_decorator', response.decorators)
        self.assertIn('simple_decoration', response.decorators['simple_decorator'])
        self.assertEqual(len(response.errors), 1)
        self.assertIn('Test error', response.errors[0])

    def test_decorator_exception(self):
        s = Stoq(base_dir=utils.get_data_dir(), decorators=['simple_decorator'])
        simple_decorator = s.load_plugin('simple_decorator')
        simple_decorator.RAISE_EXCEPTION = True
        response = s.scan(self.generic_content)
        self.assertEqual(len(response.errors), 1)
        self.assertIn('Test exception', response.errors[0])

    ############ 'RUN' TESTS ############

    def test_provider(self):
        s = Stoq(
            base_dir=utils.get_data_dir(),
            providers=['simple_provider'],
            connectors=['dummy_connector'])
        dummy_connector = s.load_plugin('dummy_connector')
        dummy_connector.save = create_autospec(dummy_connector.save)
        s.run()
        dummy_connector.save.assert_called_once()

    def test_no_providers(self):
        s = Stoq(base_dir=utils.get_data_dir())
        with self.assertRaises(StoqException):
            s.run()

    def test_multi_providers(self):
        s = Stoq(
            base_dir=utils.get_data_dir(),
            providers=['simple_provider', 'simple_provider2'],
            connectors=['dummy_connector'])
        dummy_connector = s.load_plugin('dummy_connector')
        dummy_connector.save = create_autospec(dummy_connector.save)
        s.run()
        self.assertEqual(dummy_connector.save.call_count, 2)

    def test_provider_exception(self):
        s = Stoq(base_dir=utils.get_data_dir(), providers=['simple_provider'])
        simple_provider = s.load_plugin('simple_provider')
        simple_provider.RAISE_EXCEPTION = True
        with self.assertRaises(StoqException):
            s.run()<|MERGE_RESOLUTION|>--- conflicted
+++ resolved
@@ -95,21 +95,11 @@
         dummy_worker.scan = create_autospec(
             dummy_worker.scan, return_value=None)
         response = s.scan(self.generic_content)
-<<<<<<< HEAD
         self.assertEqual(len(dummy_worker.scan.call_args[0]), 2)
         self.assertEqual(
             dummy_worker.scan.call_args[0][0].dispatch_meta['simple_dispatcher']['dummy_worker']['rule0'],
             'dummy_worker')
         self.assertIn('dummy_worker', response.results[0].dispatched_to)
-=======
-        # call_args returns a tuple, the first element of which are the ordered
-        # args that the mock was called with. We expect that the 'always_dummy'
-        # rule will be passed to the plugin but the 'always_nothing' rule won't
-        self.assertEqual(len(dummy_worker.scan.call_args[0][1]), 1)
-        self.assertEqual(dummy_worker.scan.call_args[0][1]['rule0'],
-                         'dummy_worker')
-        self.assertIn('dummy_worker', response.results[0].plugins['workers'])
->>>>>>> 045830a3
 
     def test_dispatch_multiple_rules(self):
         s = Stoq(
